%YAML 1.1
%TAG !u! tag:unity3d.com,2011:
--- !u!29 &1
OcclusionCullingSettings:
  m_ObjectHideFlags: 0
  serializedVersion: 2
  m_OcclusionBakeSettings:
    smallestOccluder: 5
    smallestHole: 0.25
    backfaceThreshold: 100
  m_SceneGUID: 00000000000000000000000000000000
  m_OcclusionCullingData: {fileID: 0}
--- !u!104 &2
RenderSettings:
  m_ObjectHideFlags: 0
  serializedVersion: 10
  m_Fog: 0
  m_FogColor: {r: 0.5, g: 0.5, b: 0.5, a: 1}
  m_FogMode: 3
  m_FogDensity: 0.01
  m_LinearFogStart: 0
  m_LinearFogEnd: 300
  m_AmbientSkyColor: {r: 0.212, g: 0.227, b: 0.259, a: 1}
  m_AmbientEquatorColor: {r: 0.114, g: 0.125, b: 0.133, a: 1}
  m_AmbientGroundColor: {r: 0.047, g: 0.043, b: 0.035, a: 1}
  m_AmbientIntensity: 1
  m_AmbientMode: 0
  m_SubtractiveShadowColor: {r: 0.42, g: 0.478, b: 0.627, a: 1}
  m_SkyboxMaterial: {fileID: 10304, guid: 0000000000000000f000000000000000, type: 0}
  m_HaloStrength: 0.5
  m_FlareStrength: 1
  m_FlareFadeSpeed: 3
  m_HaloTexture: {fileID: 0}
  m_SpotCookie: {fileID: 10001, guid: 0000000000000000e000000000000000, type: 0}
  m_DefaultReflectionMode: 0
  m_DefaultReflectionResolution: 128
  m_ReflectionBounces: 1
  m_ReflectionIntensity: 1
  m_CustomReflection: {fileID: 0}
  m_Sun: {fileID: 0}
  m_IndirectSpecularColor: {r: 0.18028378, g: 0.22571412, b: 0.30692285, a: 1}
  m_UseRadianceAmbientProbe: 0
--- !u!157 &3
LightmapSettings:
  m_ObjectHideFlags: 0
  serializedVersion: 12
  m_GISettings:
    serializedVersion: 2
    m_BounceScale: 1
    m_IndirectOutputScale: 1
    m_AlbedoBoost: 1
    m_EnvironmentLightingMode: 0
    m_EnableBakedLightmaps: 1
    m_EnableRealtimeLightmaps: 0
  m_LightmapEditorSettings:
    serializedVersion: 12
    m_Resolution: 2
    m_BakeResolution: 40
    m_AtlasSize: 1024
    m_AO: 0
    m_AOMaxDistance: 1
    m_CompAOExponent: 1
    m_CompAOExponentDirect: 0
    m_ExtractAmbientOcclusion: 0
    m_Padding: 2
    m_LightmapParameters: {fileID: 0}
    m_LightmapsBakeMode: 1
    m_TextureCompression: 1
    m_ReflectionCompression: 2
    m_MixedBakeMode: 2
    m_BakeBackend: 1
    m_PVRSampling: 1
    m_PVRDirectSampleCount: 32
    m_PVRSampleCount: 512
    m_PVRBounces: 2
    m_PVREnvironmentSampleCount: 256
    m_PVREnvironmentReferencePointCount: 2048
    m_PVRFilteringMode: 1
    m_PVRDenoiserTypeDirect: 1
    m_PVRDenoiserTypeIndirect: 1
    m_PVRDenoiserTypeAO: 1
    m_PVRFilterTypeDirect: 0
    m_PVRFilterTypeIndirect: 0
    m_PVRFilterTypeAO: 0
    m_PVREnvironmentMIS: 1
    m_PVRCulling: 1
    m_PVRFilteringGaussRadiusDirect: 1
    m_PVRFilteringGaussRadiusIndirect: 5
    m_PVRFilteringGaussRadiusAO: 2
    m_PVRFilteringAtrousPositionSigmaDirect: 0.5
    m_PVRFilteringAtrousPositionSigmaIndirect: 2
    m_PVRFilteringAtrousPositionSigmaAO: 1
    m_ExportTrainingData: 0
    m_TrainingDataDestination: TrainingData
    m_LightProbeSampleCountMultiplier: 4
  m_LightingDataAsset: {fileID: 20201, guid: 0000000000000000f000000000000000, type: 0}
  m_LightingSettings: {fileID: 0}
--- !u!196 &4
NavMeshSettings:
  serializedVersion: 2
  m_ObjectHideFlags: 0
  m_BuildSettings:
    serializedVersion: 3
    agentTypeID: 0
    agentRadius: 0.5
    agentHeight: 2
    agentSlope: 45
    agentClimb: 0.4
    ledgeDropHeight: 0
    maxJumpAcrossDistance: 0
    minRegionArea: 2
    manualCellSize: 0
    cellSize: 0.16666667
    manualTileSize: 0
    tileSize: 256
    buildHeightMesh: 0
    maxJobWorkers: 0
    preserveTilesOutsideBounds: 0
    debug:
      m_Flags: 0
  m_NavMeshData: {fileID: 0}
--- !u!1 &330585543
GameObject:
  m_ObjectHideFlags: 0
  m_CorrespondingSourceObject: {fileID: 0}
  m_PrefabInstance: {fileID: 0}
  m_PrefabAsset: {fileID: 0}
  serializedVersion: 6
  m_Component:
  - component: {fileID: 330585546}
  - component: {fileID: 330585545}
  - component: {fileID: 330585544}
  - component: {fileID: 330585547}
  m_Layer: 0
  m_Name: Main Camera
  m_TagString: MainCamera
  m_Icon: {fileID: 0}
  m_NavMeshLayer: 0
  m_StaticEditorFlags: 0
  m_IsActive: 1
--- !u!81 &330585544
AudioListener:
  m_ObjectHideFlags: 0
  m_CorrespondingSourceObject: {fileID: 0}
  m_PrefabInstance: {fileID: 0}
  m_PrefabAsset: {fileID: 0}
  m_GameObject: {fileID: 330585543}
  m_Enabled: 1
--- !u!20 &330585545
Camera:
  m_ObjectHideFlags: 0
  m_CorrespondingSourceObject: {fileID: 0}
  m_PrefabInstance: {fileID: 0}
  m_PrefabAsset: {fileID: 0}
  m_GameObject: {fileID: 330585543}
  m_Enabled: 1
  serializedVersion: 2
  m_ClearFlags: 1
  m_BackGroundColor: {r: 0.19215687, g: 0.3019608, b: 0.4745098, a: 0}
  m_projectionMatrixMode: 1
  m_GateFitMode: 2
  m_FOVAxisMode: 0
  m_Iso: 200
  m_ShutterSpeed: 0.005
  m_Aperture: 16
  m_FocusDistance: 10
  m_FocalLength: 50
  m_BladeCount: 5
  m_Curvature: {x: 2, y: 11}
  m_BarrelClipping: 0.25
  m_Anamorphism: 0
  m_SensorSize: {x: 36, y: 24}
  m_LensShift: {x: 0, y: 0}
  m_NormalizedViewPortRect:
    serializedVersion: 2
    x: 0
    y: 0
    width: 1
    height: 1
  near clip plane: 0.3
  far clip plane: 1000
  field of view: 60
  orthographic: 0
  orthographic size: 5
  m_Depth: -1
  m_CullingMask:
    serializedVersion: 2
    m_Bits: 4294967295
  m_RenderingPath: -1
  m_TargetTexture: {fileID: 0}
  m_TargetDisplay: 0
  m_TargetEye: 3
  m_HDR: 1
  m_AllowMSAA: 1
  m_AllowDynamicResolution: 0
  m_ForceIntoRT: 0
  m_OcclusionCulling: 1
  m_StereoConvergence: 10
  m_StereoSeparation: 0.022
--- !u!4 &330585546
Transform:
  m_ObjectHideFlags: 0
  m_CorrespondingSourceObject: {fileID: 0}
  m_PrefabInstance: {fileID: 0}
  m_PrefabAsset: {fileID: 0}
  m_GameObject: {fileID: 330585543}
  serializedVersion: 2
  m_LocalRotation: {x: 0, y: 0, z: 0, w: 1}
  m_LocalPosition: {x: 0, y: 1, z: -10}
  m_LocalScale: {x: 1, y: 1, z: 1}
  m_ConstrainProportionsScale: 0
  m_Children: []
  m_Father: {fileID: 0}
  m_LocalEulerAnglesHint: {x: 0, y: 0, z: 0}
--- !u!114 &330585547
MonoBehaviour:
  m_ObjectHideFlags: 0
  m_CorrespondingSourceObject: {fileID: 0}
  m_PrefabInstance: {fileID: 0}
  m_PrefabAsset: {fileID: 0}
  m_GameObject: {fileID: 330585543}
  m_Enabled: 1
  m_EditorHideFlags: 0
  m_Script: {fileID: 11500000, guid: a79441f348de89743a2939f4d699eac1, type: 3}
  m_Name: 
  m_EditorClassIdentifier: 
  m_RenderShadows: 1
  m_RequiresDepthTextureOption: 2
  m_RequiresOpaqueTextureOption: 2
  m_CameraType: 0
  m_Cameras: []
  m_RendererIndex: -1
  m_VolumeLayerMask:
    serializedVersion: 2
    m_Bits: 1
  m_VolumeTrigger: {fileID: 0}
  m_VolumeFrameworkUpdateModeOption: 2
  m_RenderPostProcessing: 1
  m_Antialiasing: 0
  m_AntialiasingQuality: 2
  m_StopNaN: 0
  m_Dithering: 0
  m_ClearDepth: 1
  m_AllowXRRendering: 1
  m_AllowHDROutput: 1
  m_UseScreenCoordOverride: 0
  m_ScreenSizeOverride: {x: 0, y: 0, z: 0, w: 0}
  m_ScreenCoordScaleBias: {x: 0, y: 0, z: 0, w: 0}
  m_RequiresDepthTexture: 0
  m_RequiresColorTexture: 0
  m_Version: 2
  m_TaaSettings:
    quality: 3
    frameInfluence: 0.1
    jitterScale: 1
    mipBias: 0
    varianceClampScale: 0.9
    contrastAdaptiveSharpening: 0
--- !u!1 &410087039
GameObject:
  m_ObjectHideFlags: 0
  m_CorrespondingSourceObject: {fileID: 0}
  m_PrefabInstance: {fileID: 0}
  m_PrefabAsset: {fileID: 0}
  serializedVersion: 6
  m_Component:
  - component: {fileID: 410087041}
  - component: {fileID: 410087040}
  - component: {fileID: 410087042}
  m_Layer: 0
  m_Name: Directional Light
  m_TagString: Untagged
  m_Icon: {fileID: 0}
  m_NavMeshLayer: 0
  m_StaticEditorFlags: 0
  m_IsActive: 1
--- !u!108 &410087040
Light:
  m_ObjectHideFlags: 0
  m_CorrespondingSourceObject: {fileID: 0}
  m_PrefabInstance: {fileID: 0}
  m_PrefabAsset: {fileID: 0}
  m_GameObject: {fileID: 410087039}
  m_Enabled: 1
  serializedVersion: 11
  m_Type: 1
  m_Color: {r: 1, g: 1, b: 1, a: 1}
  m_Intensity: 2
  m_Range: 10
  m_SpotAngle: 30
  m_InnerSpotAngle: 21.80208
  m_CookieSize: 10
  m_Shadows:
    m_Type: 2
    m_Resolution: -1
    m_CustomResolution: -1
    m_Strength: 1
    m_Bias: 0.05
    m_NormalBias: 0.4
    m_NearPlane: 0.2
    m_CullingMatrixOverride:
      e00: 1
      e01: 0
      e02: 0
      e03: 0
      e10: 0
      e11: 1
      e12: 0
      e13: 0
      e20: 0
      e21: 0
      e22: 1
      e23: 0
      e30: 0
      e31: 0
      e32: 0
      e33: 1
    m_UseCullingMatrixOverride: 0
  m_Cookie: {fileID: 0}
  m_DrawHalo: 0
  m_Flare: {fileID: 0}
  m_RenderMode: 0
  m_CullingMask:
    serializedVersion: 2
    m_Bits: 4294967295
  m_RenderingLayerMask: 1
  m_Lightmapping: 4
  m_LightShadowCasterMode: 0
  m_AreaSize: {x: 1, y: 1}
  m_BounceIntensity: 1
  m_ColorTemperature: 5000
  m_UseColorTemperature: 1
  m_BoundingSphereOverride: {x: 0, y: 0, z: 0, w: 0}
  m_UseBoundingSphereOverride: 0
  m_UseViewFrustumForShadowCasterCull: 1
  m_ForceVisible: 0
  m_ShadowRadius: 0
  m_ShadowAngle: 0
--- !u!4 &410087041
Transform:
  m_ObjectHideFlags: 0
  m_CorrespondingSourceObject: {fileID: 0}
  m_PrefabInstance: {fileID: 0}
  m_PrefabAsset: {fileID: 0}
  m_GameObject: {fileID: 410087039}
  serializedVersion: 2
  m_LocalRotation: {x: 0.40821788, y: -0.23456968, z: 0.10938163, w: 0.8754261}
  m_LocalPosition: {x: 0, y: 3, z: 0}
  m_LocalScale: {x: 1, y: 1, z: 1}
  m_ConstrainProportionsScale: 0
  m_Children: []
  m_Father: {fileID: 0}
  m_LocalEulerAnglesHint: {x: 50, y: -30, z: 0}
--- !u!114 &410087042
MonoBehaviour:
  m_ObjectHideFlags: 0
  m_CorrespondingSourceObject: {fileID: 0}
  m_PrefabInstance: {fileID: 0}
  m_PrefabAsset: {fileID: 0}
  m_GameObject: {fileID: 410087039}
  m_Enabled: 1
  m_EditorHideFlags: 0
  m_Script: {fileID: 11500000, guid: 474bcb49853aa07438625e644c072ee6, type: 3}
  m_Name: 
  m_EditorClassIdentifier: 
  m_Version: 3
  m_UsePipelineSettings: 1
  m_AdditionalLightsShadowResolutionTier: 2
  m_LightLayerMask: 1
  m_RenderingLayers: 1
  m_CustomShadowLayers: 0
  m_ShadowLayerMask: 1
  m_ShadowRenderingLayers: 1
  m_LightCookieSize: {x: 1, y: 1}
  m_LightCookieOffset: {x: 0, y: 0}
  m_SoftShadowQuality: 1
--- !u!1 &832575517
GameObject:
  m_ObjectHideFlags: 0
  m_CorrespondingSourceObject: {fileID: 0}
  m_PrefabInstance: {fileID: 0}
  m_PrefabAsset: {fileID: 0}
  serializedVersion: 6
  m_Component:
  - component: {fileID: 832575519}
  - component: {fileID: 832575518}
  m_Layer: 0
  m_Name: Global Volume
  m_TagString: Untagged
  m_Icon: {fileID: 0}
  m_NavMeshLayer: 0
  m_StaticEditorFlags: 0
  m_IsActive: 1
--- !u!114 &832575518
MonoBehaviour:
  m_ObjectHideFlags: 0
  m_CorrespondingSourceObject: {fileID: 0}
  m_PrefabInstance: {fileID: 0}
  m_PrefabAsset: {fileID: 0}
  m_GameObject: {fileID: 832575517}
  m_Enabled: 1
  m_EditorHideFlags: 0
  m_Script: {fileID: 11500000, guid: 172515602e62fb746b5d573b38a5fe58, type: 3}
  m_Name: 
  m_EditorClassIdentifier: 
  m_IsGlobal: 1
  priority: 0
  blendDistance: 0
  weight: 1
  sharedProfile: {fileID: 11400000, guid: 10fc4df2da32a41aaa32d77bc913491c, type: 2}
--- !u!4 &832575519
Transform:
  m_ObjectHideFlags: 0
  m_CorrespondingSourceObject: {fileID: 0}
  m_PrefabInstance: {fileID: 0}
  m_PrefabAsset: {fileID: 0}
  m_GameObject: {fileID: 832575517}
  serializedVersion: 2
  m_LocalRotation: {x: 0, y: 0, z: 0, w: 1}
  m_LocalPosition: {x: 0, y: 0, z: 0}
  m_LocalScale: {x: 1, y: 1, z: 1}
  m_ConstrainProportionsScale: 0
  m_Children: []
  m_Father: {fileID: 0}
  m_LocalEulerAnglesHint: {x: 0, y: 0, z: 0}

--- !u!1 &1000543211
GameObject:
  m_ObjectHideFlags: 0
  m_CorrespondingSourceObject: {fileID: 0}
  m_PrefabInstance: {fileID: 0}
  m_PrefabAsset: {fileID: 0}
  serializedVersion: 6
  m_Component:
  - component: {fileID: 1000543212}
  m_Layer: 0
  m_Name: Gesture Pivot
  m_TagString: Untagged
  m_Icon: {fileID: 0}
  m_NavMeshLayer: 0
  m_StaticEditorFlags: 0
  m_IsActive: 1
--- !u!4 &1000543212
Transform:
  m_ObjectHideFlags: 0
  m_CorrespondingSourceObject: {fileID: 0}
  m_PrefabInstance: {fileID: 0}
  m_PrefabAsset: {fileID: 0}
  m_GameObject: {fileID: 1000543211}
  serializedVersion: 2
  m_LocalRotation: {x: 0, y: 0, z: 0, w: 1}
  m_LocalPosition: {x: 0, y: 1, z: 0}
  m_LocalScale: {x: 1, y: 1, z: 1}
  m_ConstrainProportionsScale: 0
  m_Children: []
  m_Father: {fileID: 0}
  m_LocalEulerAnglesHint: {x: 0, y: 0, z: 0}
--- !u!1 &1467000000
GameObject:
  m_ObjectHideFlags: 0
  m_CorrespondingSourceObject: {fileID: 0}
  m_PrefabInstance: {fileID: 0}
  m_PrefabAsset: {fileID: 0}
  serializedVersion: 6
  m_Component:
  - component: {fileID: 1467000001}
  - component: {fileID: 1467000002}
  - component: {fileID: 1467000003}
  - component: {fileID: 1467000004}
  m_Layer: 0
  m_Name: Tracked Orb
  m_TagString: Untagged
  m_Icon: {fileID: 0}
  m_NavMeshLayer: 0
  m_StaticEditorFlags: 0
  m_IsActive: 1
--- !u!4 &1467000001
Transform:
  m_ObjectHideFlags: 0
  m_CorrespondingSourceObject: {fileID: 0}
  m_PrefabInstance: {fileID: 0}
  m_PrefabAsset: {fileID: 0}
  m_GameObject: {fileID: 1467000000}
  serializedVersion: 2
  m_LocalRotation: {x: 0, y: 0, z: 0, w: 1}
  m_LocalPosition: {x: 1.5, y: 1, z: 0}
  m_LocalScale: {x: 1, y: 1, z: 1}
  m_ConstrainProportionsScale: 0
  m_Children: []
  m_Father: {fileID: 0}
  m_LocalEulerAnglesHint: {x: 0, y: 0, z: 0}
--- !u!33 &1467000002
MeshFilter:
  m_ObjectHideFlags: 0
  m_CorrespondingSourceObject: {fileID: 0}
  m_PrefabInstance: {fileID: 0}
  m_PrefabAsset: {fileID: 0}
  m_GameObject: {fileID: 1467000000}
  m_Mesh: {fileID: 10207, guid: 0000000000000000e000000000000000, type: 0}
--- !u!23 &1467000003
MeshRenderer:
  m_ObjectHideFlags: 0
  m_CorrespondingSourceObject: {fileID: 0}
  m_PrefabInstance: {fileID: 0}
  m_PrefabAsset: {fileID: 0}
  m_GameObject: {fileID: 1467000000}
  m_Enabled: 1
  m_CastShadows: 1
  m_ReceiveShadows: 1
  m_DynamicOccludee: 1
  m_StaticShadowCaster: 0
  m_MotionVectors: 1
  m_LightProbeUsage: 1
  m_ReflectionProbeUsage: 1
  m_RayTracingMode: 2
  m_RayTraceProcedural: 0
  m_RenderingLayerMask: 1
  m_RendererPriority: 0
  m_Materials:
  - {fileID: 10302, guid: 0000000000000000f000000000000000, type: 0}
  m_StaticBatchInfo:
    firstSubMesh: 0
    subMeshCount: 0
  m_StaticBatchRoot: {fileID: 0}
  m_ProbeAnchor: {fileID: 0}
  m_LightProbeVolumeOverride: {fileID: 0}
  m_ScaleInLightmap: 1
  m_ReceiveGI: 1
  m_PreserveUVs: 0
  m_IgnoreNormalsForChartDetection: 0
  m_ImportantGI: 0
  m_StitchLightmapSeams: 1
  m_SelectedEditorRenderState: 3
  m_MinimumChartSize: 4
  m_AutoUVMaxDistance: 0.5
  m_AutoUVMaxAngle: 89
  m_LightmapParameters: {fileID: 0}
  m_SortingLayerID: 0
  m_SortingLayer: 0
  m_SortingOrder: 0
  m_AdditionalVertexStreams: {fileID: 0}
--- !u!114 &1467000004
MonoBehaviour:
  m_ObjectHideFlags: 0
  m_CorrespondingSourceObject: {fileID: 0}
  m_PrefabInstance: {fileID: 0}
  m_PrefabAsset: {fileID: 0}
  m_GameObject: {fileID: 1467000000}
  m_Enabled: 1
  m_EditorHideFlags: 0
  m_Script: {fileID: 11500000, guid: 91ad80ddda6447ddb81ae680aceacb69, type: 3}
  m_Name:
  m_EditorClassIdentifier:
  pivot: {fileID: 1000543212}
  radius: 1.5
  axis: {x: 0, y: 1, z: 0}
  revolutionDuration: 4
  alignOnStart: 1
--- !u!1 &1890000000
GameObject:
  m_ObjectHideFlags: 0
  m_CorrespondingSourceObject: {fileID: 0}
  m_PrefabInstance: {fileID: 0}
  m_PrefabAsset: {fileID: 0}
  serializedVersion: 6
  m_Component:
  - component: {fileID: 1890000001}
  - component: {fileID: 1890000002}
<<<<<<< HEAD
  - component: {fileID: 1890000003}
=======
>>>>>>> 2f074941
  m_Layer: 0
  m_Name: Gesture System
  m_TagString: Untagged
  m_Icon: {fileID: 0}
  m_NavMeshLayer: 0
  m_StaticEditorFlags: 0
  m_IsActive: 1
--- !u!4 &1890000001
Transform:
  m_ObjectHideFlags: 0
  m_CorrespondingSourceObject: {fileID: 0}
  m_PrefabInstance: {fileID: 0}
  m_PrefabAsset: {fileID: 0}
  m_GameObject: {fileID: 1890000000}
  serializedVersion: 2
  m_LocalRotation: {x: 0, y: 0, z: 0, w: 1}
  m_LocalPosition: {x: 0, y: 0, z: 0}
  m_LocalScale: {x: 1, y: 1, z: 1}
  m_ConstrainProportionsScale: 0
  m_Children: []
  m_Father: {fileID: 0}
  m_LocalEulerAnglesHint: {x: 0, y: 0, z: 0}
--- !u!114 &1890000002
MonoBehaviour:
  m_ObjectHideFlags: 0
  m_CorrespondingSourceObject: {fileID: 0}
  m_PrefabInstance: {fileID: 0}
  m_PrefabAsset: {fileID: 0}
  m_GameObject: {fileID: 1890000000}
  m_Enabled: 1
  m_EditorHideFlags: 0
  m_Script: {fileID: 11500000, guid: 01302667ee034551badcdcaa86004891, type: 3}
  m_Name:
  m_EditorClassIdentifier:
  trackedObjects:
  - target: {fileID: 1467000001}
  sampleInterval: 0.05
  minPointDistance: 0.005
  maxSampleAge: 3
  minSampleCount: 25
<<<<<<< HEAD
  shapes:
  - {fileID: 11400000, guid: d0da6e9ccea14572bd8193fbc9e149a3, type: 2}
  - {fileID: 11400000, guid: b6d79d13243d41a5a935eb505ff91912, type: 2}
  - {fileID: 11400000, guid: e5c3b7c7b84f4f04b90ee6b31dc50dc5, type: 2}
  - {fileID: 11400000, guid: 5a5a1398d5344544b09c461ce8e1f791, type: 2}
  shapeEvents: []
  onGestureMatched:
    m_PersistentCalls:
      m_Calls: []
    m_TypeName: GestureRecognition.GestureDetector+GestureMatchEvent, Assembly-CSharp, Version=0.0.0.0, Culture=neutral, PublicKeyToken=null
  logDetections: 1
  drawDebug: 1
  trailColor: {r: 0, g: 1, b: 1, a: 1}
=======
  minCircleRadius: 0.1
  radiusVarianceTolerance: 0.2
  minCoverageAngle: 300
  minTravelledCircumferenceRatio: 0.75
  detectionCooldown: 1
  logDetections: 1
  drawDebug: 1
  trailColor: {r: 0, g: 1, b: 1, a: 1}
  circleColor: {r: 0, g: 1, b: 0, a: 1}
  onCircleDetected:
    m_PersistentCalls:
      m_Calls: []
    m_TypeName: GestureRecognition.GestureDetector+CircleGestureEvent, Assembly-CSharp, Version=0.0.0.0, Culture=neutral, PublicKeyToken=null

>>>>>>> 2f074941
--- !u!114 &1890000003
MonoBehaviour:
  m_ObjectHideFlags: 0
  m_CorrespondingSourceObject: {fileID: 0}
  m_PrefabInstance: {fileID: 0}
  m_PrefabAsset: {fileID: 0}
  m_GameObject: {fileID: 1890000000}
  m_Enabled: 1
  m_EditorHideFlags: 0
  m_Script: {fileID: 11500000, guid: 23b5ee0f84d64b0e83d87967ebc864b0, type: 3}
  m_Name:
  m_EditorClassIdentifier:
  detector: {fileID: 1890000002}
  steps:
  - label: Circle Start
    shape: {fileID: 11400000, guid: d0da6e9ccea14572bd8193fbc9e149a3, type: 2}
  - label: Diagonal Rise
    shape: {fileID: 11400000, guid: 5a5a1398d5344544b09c461ce8e1f791, type: 2}
  - label: Circle End
    shape: {fileID: 11400000, guid: d0da6e9ccea14572bd8193fbc9e149a3, type: 2}
  maxStepGap: 2
  requireSameTarget: 1
  restartOnFirstMatch: 1
  logCompletion: 1
  onSequenceCompleted:
    m_PersistentCalls:
      m_Calls: []
    m_TypeName: GestureRecognition.GestureSequenceResponder+SequenceCompletedEvent, Assembly-CSharp, Version=0.0.0.0, Culture=neutral, PublicKeyToken=null

<<<<<<< HEAD
=======

>>>>>>> 2f074941
--- !u!1660057539 &9223372036854775807
SceneRoots:
  m_ObjectHideFlags: 0
  m_Roots:
  - {fileID: 330585546}
  - {fileID: 410087041}
  - {fileID: 832575519}
  - {fileID: 1000543212}
  - {fileID: 1467000001}
  - {fileID: 1890000001}<|MERGE_RESOLUTION|>--- conflicted
+++ resolved
@@ -566,10 +566,7 @@
   m_Component:
   - component: {fileID: 1890000001}
   - component: {fileID: 1890000002}
-<<<<<<< HEAD
   - component: {fileID: 1890000003}
-=======
->>>>>>> 2f074941
   m_Layer: 0
   m_Name: Gesture System
   m_TagString: Untagged
@@ -610,7 +607,6 @@
   minPointDistance: 0.005
   maxSampleAge: 3
   minSampleCount: 25
-<<<<<<< HEAD
   shapes:
   - {fileID: 11400000, guid: d0da6e9ccea14572bd8193fbc9e149a3, type: 2}
   - {fileID: 11400000, guid: b6d79d13243d41a5a935eb505ff91912, type: 2}
@@ -624,22 +620,7 @@
   logDetections: 1
   drawDebug: 1
   trailColor: {r: 0, g: 1, b: 1, a: 1}
-=======
-  minCircleRadius: 0.1
-  radiusVarianceTolerance: 0.2
-  minCoverageAngle: 300
-  minTravelledCircumferenceRatio: 0.75
-  detectionCooldown: 1
-  logDetections: 1
-  drawDebug: 1
-  trailColor: {r: 0, g: 1, b: 1, a: 1}
-  circleColor: {r: 0, g: 1, b: 0, a: 1}
-  onCircleDetected:
-    m_PersistentCalls:
-      m_Calls: []
-    m_TypeName: GestureRecognition.GestureDetector+CircleGestureEvent, Assembly-CSharp, Version=0.0.0.0, Culture=neutral, PublicKeyToken=null
 
->>>>>>> 2f074941
 --- !u!114 &1890000003
 MonoBehaviour:
   m_ObjectHideFlags: 0
@@ -668,11 +649,6 @@
     m_PersistentCalls:
       m_Calls: []
     m_TypeName: GestureRecognition.GestureSequenceResponder+SequenceCompletedEvent, Assembly-CSharp, Version=0.0.0.0, Culture=neutral, PublicKeyToken=null
-
-<<<<<<< HEAD
-=======
-
->>>>>>> 2f074941
 --- !u!1660057539 &9223372036854775807
 SceneRoots:
   m_ObjectHideFlags: 0
